const std = @import("std");
const stderr = std.io.getStdErr().writer();
const blox = @import("blox");
const Jit = @import("x86-jit").Jit;

pub fn main() !void {
    var gpa = std.heap.GeneralPurposeAllocator(.{}){};
    defer _ = gpa.deinit();
    const ally = gpa.allocator();

    var jit = Jit.init(ally);
    defer jit.deinit();

    // compile example function
    var builder = jit.builder();
    defer builder.deinit();

    const fun_builder = try builder.block();
    const base_case = try builder.block();

<<<<<<< HEAD
    try fun_builder.op(.{ .enter = 0 });
    try fun_builder.op(.{ .constant = .{ .value = 1, .dst = .rbx } });
=======
    try fun_builder.op(.{ .enter = 16 });
    try fun_builder.op(.{
        .constant = .{
            .bytes = std.mem.asBytes(&@as(u64, 1)),
            .dst = .rbx,
        }
    });
>>>>>>> e6aeb258

    // if n <= 1 then do recursive call, otherwise return 1 (base case)
    try fun_builder.op(.{ .cmp = .{ .lhs = .rdi, .rhs = .rbx } });
    try fun_builder.op(.{
        .jump_if = .{ .cond = .le, .label = base_case.label },
    });

    // n' = n - 1
    try fun_builder.op(.{ .sub = .{ .src = .rbx, .dst = .rdi } });
    try fun_builder.op(.{
        .store = .{
            .size = .qword,
            .offset = -8,
            .src = .rdi,
            .dst = .rbp,
        },
    });

    // res = fib(n')
    try fun_builder.op(.{ .call = fun_builder.label });
    try fun_builder.op(.{
        .store = .{
            .size = .qword,
            .offset = -16,
            .src = .rax,
            .dst = .rbp,
        },
    });

    // return res + fib(n' - 1)
    try fun_builder.op(.{
        .load = .{
            .size = .qword,
            .offset = -8,
            .src = .rbp,
            .dst = .rdi,
        },
    });
    try fun_builder.op(.{ .sub = .{ .src = .rbx, .dst = .rdi } });
    try fun_builder.op(.{ .call = fun_builder.label });
    try fun_builder.op(.{
        .load = .{
            .size = .qword,
            .offset = -16,
            .src = .rbp,
            .dst = .rdx,
        },
    });
    try fun_builder.op(.{ .add = .{ .src = .rdx, .dst = .rax } });
    try fun_builder.op(.leave);
    try fun_builder.op(.ret);

    // return 1
    try base_case.op(.{ .mov = .{ .src = .rbx, .dst = .rax } });
    try base_case.op(.leave);
    try base_case.op(.ret);

    // dump
    var mason = blox.Mason.init(ally);
    defer mason.deinit();

    const rendered = try builder.render(&mason);
    try mason.write(rendered, stderr, .{});

    // build and run function
    try builder.build();

    const fib = jit.get(fun_builder.label, fn(u64) callconv(.SysV) u64);

    var bw = std.io.bufferedWriter(stderr);
    const writer = bw.writer();

    for (0..20) |n| {
        const res = fib(n);
        try writer.print("fib({}) = {}\n", .{n, res});
    }

    try bw.flush();
}<|MERGE_RESOLUTION|>--- conflicted
+++ resolved
@@ -18,18 +18,11 @@
     const fun_builder = try builder.block();
     const base_case = try builder.block();
 
-<<<<<<< HEAD
-    try fun_builder.op(.{ .enter = 0 });
-    try fun_builder.op(.{ .constant = .{ .value = 1, .dst = .rbx } });
-=======
     try fun_builder.op(.{ .enter = 16 });
-    try fun_builder.op(.{
-        .constant = .{
-            .bytes = std.mem.asBytes(&@as(u64, 1)),
-            .dst = .rbx,
-        }
-    });
->>>>>>> e6aeb258
+    try fun_builder.op(.{ .constant = .{
+        .bytes = std.mem.asBytes(&@as(u64, 1)),
+        .dst = .rbx,
+    } });
 
     // if n <= 1 then do recursive call, otherwise return 1 (base case)
     try fun_builder.op(.{ .cmp = .{ .lhs = .rdi, .rhs = .rbx } });
@@ -97,14 +90,14 @@
     // build and run function
     try builder.build();
 
-    const fib = jit.get(fun_builder.label, fn(u64) callconv(.SysV) u64);
+    const fib = jit.get(fun_builder.label, fn (u64) callconv(.SysV) u64);
 
     var bw = std.io.bufferedWriter(stderr);
     const writer = bw.writer();
 
     for (0..20) |n| {
         const res = fib(n);
-        try writer.print("fib({}) = {}\n", .{n, res});
+        try writer.print("fib({}) = {}\n", .{ n, res });
     }
 
     try bw.flush();
