--- conflicted
+++ resolved
@@ -7,7 +7,7 @@
 
 const Jit = @This();
 
-pub const LinkError = error { LabelNotFound };
+pub const LinkError = error{LabelNotFound};
 pub const BuildError = Allocator.Error || LinkError;
 
 pub const Register = x86.Register;
@@ -80,7 +80,7 @@
         dword,
         qword,
 
-        pub fn into(sz: Size) usize  {
+        pub fn into(sz: Size) usize {
             return switch (sz) {
                 .byte => 1,
                 .word => 2,
@@ -117,17 +117,11 @@
     call: Label,
     /// clobbers rax
     jump: Label,
-<<<<<<< HEAD
-    cmp: Cmp,
-    /// uses flags set by cmp or other instructions to determine whether to jump
-    /// clobbers rax
-=======
     /// sets flags
     cmp: PureBinary,
     /// sets flags
     @"test": PureBinary,
     /// uses flags set by cmp to determine whether to jump
->>>>>>> e6aeb258
     jump_if: JumpIf,
 
     // value twiddling
@@ -172,7 +166,7 @@
             },
             .leave => try e.encode(.{ .opcode = &.{0xC9} }),
             .ret => try e.encode(.{ .opcode = &.{0xC3} }),
-            .syscall => try e.encode(.{ .opcode = &.{0x0F, 0x05} }),
+            .syscall => try e.encode(.{ .opcode = &.{ 0x0F, 0x05 } }),
             .call => |label| {
                 const reg: Register = .rax;
                 try e.movLabel(reg, label);
@@ -415,7 +409,7 @@
     ) LinkError!void {
         const symbol_ptr = try findLabel(jit, map, symbol.label);
         const symbol_bytes: *const [8]u8 = @ptrCast(&symbol_ptr);
-        @memcpy(self.code[symbol.index..symbol.index + 8], symbol_bytes);
+        @memcpy(self.code[symbol.index .. symbol.index + 8], symbol_bytes);
     }
 
     fn link(
